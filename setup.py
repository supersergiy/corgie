--- conflicted
+++ resolved
@@ -29,15 +29,11 @@
       'click',
       'procspec',
       'modelhouse',
-<<<<<<< HEAD
-      'torchfields'
-=======
       'cloud-volume',
       'scikit-image',
       'h5py',
       'kimimaro',
       'docutils==0.15.0'
->>>>>>> e943045a
     ],
     entry_points={
         "console_scripts": [
